--- conflicted
+++ resolved
@@ -40,7 +40,7 @@
     }
     
     internal override func layoutAttributesForElements(in rect: CGRect) -> [UICollectionViewLayoutAttributes]? {
-        let items = NSMutableArray (array: super.layoutAttributesForElements(in: rect)!, copyItems: true)
+        let items = NSArray (array: super.layoutAttributesForElements(in: rect)!, copyItems: true)
         
         items.enumerateObjects(using: { (object, index, stop) -> Void in
             let attributes = object as! UICollectionViewLayoutAttributes
@@ -78,7 +78,7 @@
         
         // Page height used for estimating and calculating paging.
         let pageHeight = cellHeight + self.minimumLineSpacing
-        
+
         // Make an estimation of the current page position.
         let approximatePage = self.collectionView!.contentOffset.y/pageHeight
         
@@ -93,20 +93,12 @@
         
         // Calculate newVerticalOffset.
         let newVerticalOffset = ((currentPage + flickedPages) * pageHeight) - self.collectionView!.contentInset.top
-        
+
         return CGPoint(x: proposedContentOffset.x, y: newVerticalOffset)
     }
     
     internal override func finalLayoutAttributesForDisappearingItem(at itemIndexPath: IndexPath) -> UICollectionViewLayoutAttributes? {
         
-<<<<<<< HEAD
-=======
-        // make sure the zIndex of the next card is higher than the one we're swiping away.
-        let nextIndexPath = IndexPath(row: itemIndexPath.row + 1, section: itemIndexPath.section)
-        let nextAttr = self.layoutAttributesForItem(at: nextIndexPath)
-        nextAttr?.zIndex = nextIndexPath.row
-        
->>>>>>> edeb77df
         // attributes for swiping card away
         return self.layoutAttributesForItem(at: itemIndexPath)
     }
